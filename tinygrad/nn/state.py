import os, json, pathlib, zipfile, pickle, tarfile, struct
from tqdm import tqdm
from typing import Dict, Union, List, Optional, Any, Tuple
from tinygrad.tensor import Tensor
from tinygrad.helpers import dtypes, prod, argsort, DEBUG, Timing, GlobalCounters, CI, unwrap
from tinygrad.shape.view import strides_for_shape
from tinygrad.ops import Device

safe_dtypes = {"F16": dtypes.float16, "F32": dtypes.float32, "U8": dtypes.uint8, "I8": dtypes.int8, "I32": dtypes.int32, "I64": dtypes.int64, "BF16": dtypes.bfloat16}
inverse_safe_dtypes = {v:k for k,v in safe_dtypes.items()}

def safe_load_metadata(fn:Union[Tensor,str]) -> Tuple[Tensor, int, Any]:
  t = fn if isinstance(fn, Tensor) else Tensor.empty(os.stat(fn).st_size, dtype=dtypes.uint8, device=f"disk:{fn}")
  json_len = t[0:1].cast(dtypes.int64).numpy()[0]
  return (t, json_len, json.loads(t[8:8+json_len].numpy().tobytes()))

def safe_load(fn:Union[Tensor,str]) -> Dict[str, Tensor]:
    ts, json_len, metadata = safe_load_metadata(fn)
<<<<<<< HEAD
    def get_tensor(t, v, dtype) -> Union[str, Tensor]:
        return t[8+json_len+v['data_offsets'][0]:].cast(dtype)[:prod(v['shape'])].reshape(v['shape'])
    def process_bf16(t):
        return t.bitcast(dtypes.uint16).to("CPU").cast(dtypes.uint32).mul(1<<16).bitcast(dtypes.float32).to(Device.DEFAULT).half()
    def process_tensor(v):
          t = get_tensor(ts, v, safe_dtypes[v['dtype']])
          return process_bf16(t) if v['dtype'] == "BF16" else t
    return {k: process_tensor(k, v) for k, v in metadata.items() if k != "__metadata__"}
=======
    def build_tensor(t, v, dtype) -> Union[str, Tensor]:
        return t[8+json_len+v['data_offsets'][0]:].cast(dtype)[:prod(v['shape'])].reshape(v['shape'])
    def cast_bf16(t):
        return t.bitcast(dtypes.uint16).to("CPU").cast(dtypes.uint32).mul(1<<16).bitcast(dtypes.float32).to(Device.DEFAULT).half()
    def process_weights(v):
          t = build_tensor(ts, v, safe_dtypes[v['dtype']])
          return cast_bf16(t) if v['dtype'] == "BF16" else t
    return {k: process_weights(v) for k, v in metadata.items() if k != "__metadata__"}
>>>>>>> 2ccbaed9

def safe_load(fn:Union[Tensor,str]) -> Dict[str, Tensor]:
  t, json_len, metadata = safe_load_metadata(fn)
  return {k:t[8+json_len+v['data_offsets'][0]:].cast(safe_dtypes[v['dtype']])[:prod(v['shape'])].reshape(v['shape']).bitcast(dtypes.uint16).to("CPU").cast(dtypes.uint32).mul(1<<16).bitcast(dtypes.float32).to(Device.DEFAULT).half() if v['dtype'] == "BF16" else t[8+json_len+v['data_offsets'][0]:].cast(safe_dtypes[v['dtype']]) [:prod(v['shape'])].reshape(v['shape']) for k,v in metadata.items() if k != "__metadata__"}

def safe_save(tensors:Dict[str, Tensor], fn:str, metadata:Optional[Dict[str, Any]]=None):
  headers, offset = {}, 0
  if metadata: headers['__metadata__'] = metadata
  for k,v in tensors.items():
    headers[k] = {'dtype': inverse_safe_dtypes[v.dtype], 'shape': list(v.shape), 'data_offsets':[offset, offset+v.nbytes()]}
    offset += v.nbytes()
  j = json.dumps(headers, separators=(',', ':'))
  j += "\x20"*((8-len(j)%8)%8)
  pathlib.Path(fn).unlink(missing_ok=True)
  t = Tensor.empty(8+len(j)+offset, dtype=dtypes.uint8, device=f"disk:{fn}")
  t[0:1].cast(dtypes.int64).assign([len(j)])
  t[8:8+len(j)].assign(Tensor(list(j.encode('utf-8')), dtype=dtypes.uint8, device="cpu"))
  for k,v in safe_load(t).items(): v.assign(tensors[k])

# state dict

from collections import OrderedDict
def get_state_dict(obj, prefix:str='', tensor_type=Tensor) -> Dict[str, Tensor]:
  if isinstance(obj, tensor_type): return {prefix.strip('.'):obj}
  if hasattr(obj, '_asdict'): return get_state_dict(obj._asdict(), prefix, tensor_type)  # namedtuple
  if isinstance(obj, OrderedDict): return get_state_dict(dict(obj), prefix, tensor_type)
  if hasattr(obj, '__dict__'): return get_state_dict(obj.__dict__, prefix, tensor_type)
  state_dict = {}
  if isinstance(obj, (list, tuple)):
    for i,x in enumerate(obj): state_dict.update(get_state_dict(x, f"{prefix}{str(i)}.", tensor_type))
  elif isinstance(obj, dict):
    for k,v in obj.items(): state_dict.update(get_state_dict(v, f"{prefix}{str(k)}.", tensor_type))
  return state_dict
def get_parameters(obj) -> List[Tensor]: return list(get_state_dict(obj).values())

def load_state_dict(model, state_dict, strict=True, verbose=True):
  with Timing("loaded weights in ", lambda et_ns: f", {GlobalCounters.mem_used/1e9:.2f} GB loaded at {GlobalCounters.mem_used/et_ns:.2f} GB/s"):
    model_state_dict = get_state_dict(model)
    if DEBUG >= 1 and len(state_dict) > len(model_state_dict): print("WARNING: unused weights in state_dict", sorted(list(state_dict.keys() - model_state_dict.keys())))
    for k,v in (t := tqdm(model_state_dict.items(), disable=CI or not verbose)):
      t.set_description(f"ram used: {GlobalCounters.mem_used/1e9:5.2f} GB, {k:50s}")
      if k not in state_dict and not strict:
        if DEBUG >= 1: print(f"WARNING: not loading {k}")
        continue
      v.assign(state_dict[k].to(v.device)).realize()

# torch support!

def torch_load(fn:str):
  t = Tensor.empty(os.stat(fn).st_size, dtype=dtypes.uint8, device=f"disk:{fn}")

  offsets: Dict[Union[str, int], int] = {}
  lens: Dict[Union[str, int], int] = {}
  def _rebuild_tensor_v2(storage, storage_offset, size, stride, requires_grad=None, backward_hooks=None, metadata=None):
    #print(storage, storage_offset, size, stride, requires_grad, backward_hooks, metadata)
    lens[storage[2]] = storage[4] * storage[1].itemsize
    if storage[2] not in offsets: return None
    byte_offset = offsets[storage[2]]+storage_offset*storage[1].itemsize
    ret = t[byte_offset:byte_offset+prod(size)].cast(storage[1])
    # convert bfloat16 -> float16 using LLVM for Llama 2
    # upstream LLaMA also does this conversion:
    # https://github.com/facebookresearch/llama/blob/6c7fe276574e78057f917549435a2554000a876d/llama/generation.py#L95
    # TODO: should this be done in the example instead? or maybe we don't need this anymore with better bfloat16 support
    if storage[1] == dtypes.bfloat16:
      ret = ret.bitcast(dtypes.uint16).to("CPU").cast(dtypes.uint32).mul(1<<16).bitcast(dtypes.float32).to(Device.DEFAULT).half()
      #ret = ret.to("LLVM").half().to(Device.DEFAULT)

    # 7 lines to deal with permuted tensors. NOTE: this currently requires reading off the disk
    shape_strides = [(s, st) for s,st in zip(size, stride) if s != 1]
    permute_indexes = [len(shape_strides)-1-y for y in argsort([x[1] for x in shape_strides])]
    if tuple(permute_indexes) != tuple(range(len(permute_indexes))):
      intermediate_shape = tuple([shape_strides[x][0] for x in argsort(permute_indexes)])
      assert tuple([shape_strides[i][1] for i in argsort(permute_indexes)]) == strides_for_shape(intermediate_shape), "nonpermutable strides"
      if DEBUG >= 3: print(f"WARNING: this torch load is slow. CPU to permute {intermediate_shape} with {permute_indexes}")
      # TODO: find a nice way to support all shapetracker on disktensors
      ret = ret.cpu().reshape(intermediate_shape).permute(permute_indexes)

    return ret.reshape(size)

  class Parameter:
    def __setstate__(self, state): self.tensor = state[0]

  deserialized_objects: Dict[str, Any] = {}
  intercept = {"HalfStorage": dtypes.float16, "FloatStorage": dtypes.float32, "BFloat16Storage": dtypes.bfloat16, "IntStorage": dtypes.int32, "LongStorage": dtypes.int64,
               "_rebuild_tensor_v2": _rebuild_tensor_v2, "FloatTensor": None, "Parameter": Parameter}
  whitelist = {"torch", "collections", "numpy", "_codecs"}  # NOTE: this is not for security, only speed
  class Dummy: pass
  class TorchPickle(pickle.Unpickler):
    def find_class(self, module, name):
      module_root = module.split(".")[0]
      if module_root not in whitelist:
        if DEBUG >= 2: print(f"WARNING: returning Dummy for {module} {name}")
        return Dummy
      return intercept[name] if module_root == "torch" else super().find_class(module, name)
    def persistent_load(self, pid): return deserialized_objects[pid] if pid in deserialized_objects else pid

  if tuple(t[0:2].numpy()) == (0x50, 0x4b):
    myzip = zipfile.ZipFile(fn, 'r')
    base_name = myzip.namelist()[0].split('/', 1)[0]
    for n in myzip.namelist():
      if n.startswith(f'{base_name}/data/'):
        with myzip.open(n) as myfile:
          offsets[n.split("/")[-1]] = myfile._orig_compress_start # type: ignore
    with myzip.open(f'{base_name}/data.pkl') as myfile:
      return TorchPickle(myfile).load()
  elif bytes(t[0:0xe].numpy()) == b"././@PaxHeader":  # TODO: is this how you detect a tarfile?
    with tarfile.open(fn, "r") as tar:
      storages_offset = tar.getmember('storages').offset_data
      f = unwrap(tar.extractfile('storages'))
      for i in range(TorchPickle(f).load()):  # num_storages
        (key, _, storage_type), sz = TorchPickle(f).load(), struct.unpack('<q', f.read(8))[0]
        offsets[key] = storages_offset + f.tell()
        f.seek(sz*storage_type.itemsize, 1)
      f = unwrap(tar.extractfile('tensors'))
      for _ in range(TorchPickle(f).load()):  # num_tensors
        (key, storage_id, _), ndim, _ = TorchPickle(f).load(), struct.unpack('<i', f.read(4))[0], f.read(4)
        size, stride, storage_offset = struct.unpack(f'<{ndim}q', f.read(8 * ndim)), struct.unpack(f'<{ndim}q', f.read(8 * ndim)), struct.unpack('<q', f.read(8))[0]
        deserialized_objects[str(key)] = _rebuild_tensor_v2((None, storage_type, storage_id, None, -1), storage_offset, size, stride)
      return {k:v.tensor if isinstance(v, Parameter) else v for k,v in TorchPickle(unwrap(tar.extractfile('pickle'))).load().items()}
  else:
    with open(fn, "rb") as f:
      pkl = TorchPickle(f)
      _, _, _, rwd, _, ids, base_offset = pkl.load(), pkl.load(), pkl.load(), f.tell(), pkl.load(), pkl.load(), f.tell()
      for i in ids:
        offsets[i] = base_offset + 8
        base_offset += 8 + lens[i]
      f.seek(rwd)
      return TorchPickle(f).load()<|MERGE_RESOLUTION|>--- conflicted
+++ resolved
@@ -16,16 +16,6 @@
 
 def safe_load(fn:Union[Tensor,str]) -> Dict[str, Tensor]:
     ts, json_len, metadata = safe_load_metadata(fn)
-<<<<<<< HEAD
-    def get_tensor(t, v, dtype) -> Union[str, Tensor]:
-        return t[8+json_len+v['data_offsets'][0]:].cast(dtype)[:prod(v['shape'])].reshape(v['shape'])
-    def process_bf16(t):
-        return t.bitcast(dtypes.uint16).to("CPU").cast(dtypes.uint32).mul(1<<16).bitcast(dtypes.float32).to(Device.DEFAULT).half()
-    def process_tensor(v):
-          t = get_tensor(ts, v, safe_dtypes[v['dtype']])
-          return process_bf16(t) if v['dtype'] == "BF16" else t
-    return {k: process_tensor(k, v) for k, v in metadata.items() if k != "__metadata__"}
-=======
     def build_tensor(t, v, dtype) -> Union[str, Tensor]:
         return t[8+json_len+v['data_offsets'][0]:].cast(dtype)[:prod(v['shape'])].reshape(v['shape'])
     def cast_bf16(t):
@@ -34,11 +24,6 @@
           t = build_tensor(ts, v, safe_dtypes[v['dtype']])
           return cast_bf16(t) if v['dtype'] == "BF16" else t
     return {k: process_weights(v) for k, v in metadata.items() if k != "__metadata__"}
->>>>>>> 2ccbaed9
-
-def safe_load(fn:Union[Tensor,str]) -> Dict[str, Tensor]:
-  t, json_len, metadata = safe_load_metadata(fn)
-  return {k:t[8+json_len+v['data_offsets'][0]:].cast(safe_dtypes[v['dtype']])[:prod(v['shape'])].reshape(v['shape']).bitcast(dtypes.uint16).to("CPU").cast(dtypes.uint32).mul(1<<16).bitcast(dtypes.float32).to(Device.DEFAULT).half() if v['dtype'] == "BF16" else t[8+json_len+v['data_offsets'][0]:].cast(safe_dtypes[v['dtype']]) [:prod(v['shape'])].reshape(v['shape']) for k,v in metadata.items() if k != "__metadata__"}
 
 def safe_save(tensors:Dict[str, Tensor], fn:str, metadata:Optional[Dict[str, Any]]=None):
   headers, offset = {}, 0
