--- conflicted
+++ resolved
@@ -7,13 +7,8 @@
 import os, sys, argparse, json
 import numpy as np
 np.set_printoptions(linewidth=200)
-<<<<<<< HEAD
 from typing import Optional, Tuple, Union
-
 from tinygrad.helpers import Timing, Profiling, getenv, fetch, DEBUG, dtypes, CI
-=======
-from tinygrad.helpers import Timing, Profiling, getenv, DEBUG, dtypes
->>>>>>> 259a869f
 from tinygrad.ops import Device
 from tinygrad.tensor import Tensor
 from tinygrad.nn.state import safe_load, torch_load, load_state_dict, get_parameters
